# Copyright (c) Facebook, Inc. and its affiliates.
#
# This source code is licensed under the MIT license found in the
# LICENSE file in the root directory of this source tree.
from typing import Optional

import torch
import torch.nn as nn
import torch.nn.functional as F

from fairseq import utils
from fairseq.modules import (
    LayerNorm,
    MultiheadAttention,
)
from fairseq.modules.quant_noise import quant_noise

class TransformerSentenceEncoderLayer(nn.Module):
    """
    Implements a Transformer Encoder Layer used in BERT/XLM style pre-trained
    models.
    """

    def __init__(
        self,
        embedding_dim: int = 768,
        ffn_embedding_dim: int = 3072,
        num_attention_heads: int = 8,
        dropout: float = 0.1,
        attention_dropout: float = 0.1,
        activation_dropout: float = 0.1,
        activation_fn: str = 'relu',
        export: bool = False,
        q_noise: float = 0.0,
        qn_block_size: int = 8,
    ) -> None:

        super().__init__()
        # Initialize parameters
        self.embedding_dim = embedding_dim
        self.dropout = dropout
        self.activation_dropout = activation_dropout

        # Initialize blocks
        self.activation_fn = utils.get_activation_fn(activation_fn)
        self.self_attn = MultiheadAttention(
            self.embedding_dim,
            num_attention_heads,
            dropout=attention_dropout,
<<<<<<< HEAD
            add_bias_kv=add_bias_kv,
            add_zero_attn=add_zero_attn,
            self_attention=True,
            q_noise=q_noise,
            qn_block_size=qn_block_size
=======
            add_bias_kv=False,
            add_zero_attn=False,
            self_attention=True
>>>>>>> c4697e83
        )

        # layer norm associated with the self attention layer
        self.self_attn_layer_norm = LayerNorm(self.embedding_dim, export=export)
        self.fc1 = quant_noise(nn.Linear(self.embedding_dim, ffn_embedding_dim), q_noise, qn_block_size)
        self.fc2 = quant_noise(nn.Linear(ffn_embedding_dim, self.embedding_dim), q_noise, qn_block_size)

        # layer norm associated with the position wise feed-forward NN
        self.final_layer_norm = LayerNorm(self.embedding_dim, export=export)

    def forward(
        self,
        x: torch.Tensor,
        self_attn_mask: Optional[torch.Tensor] = None,
        self_attn_padding_mask: Optional[torch.Tensor] = None,
    ):
        """
        LayerNorm is applied either before or after the self-attention/ffn
        modules similar to the original Transformer implementation.
        """
        residual = x
        x, attn = self.self_attn(
            query=x,
            key=x,
            value=x,
            key_padding_mask=self_attn_padding_mask,
            need_weights=False,
            attn_mask=self_attn_mask,
        )
        x = F.dropout(x, p=self.dropout, training=self.training)
        x = residual + x
        x = self.self_attn_layer_norm(x)

        residual = x
        x = self.activation_fn(self.fc1(x))
        x = F.dropout(x, p=self.activation_dropout, training=self.training)
        x = self.fc2(x)
        x = F.dropout(x, p=self.dropout, training=self.training)
        x = residual + x
        x = self.final_layer_norm(x)
        return x, attn<|MERGE_RESOLUTION|>--- conflicted
+++ resolved
@@ -47,17 +47,11 @@
             self.embedding_dim,
             num_attention_heads,
             dropout=attention_dropout,
-<<<<<<< HEAD
-            add_bias_kv=add_bias_kv,
-            add_zero_attn=add_zero_attn,
+            add_bias_kv=False,
+            add_zero_attn=False,
             self_attention=True,
             q_noise=q_noise,
-            qn_block_size=qn_block_size
-=======
-            add_bias_kv=False,
-            add_zero_attn=False,
-            self_attention=True
->>>>>>> c4697e83
+            qn_block_size=qn_block_size,
         )
 
         # layer norm associated with the self attention layer
